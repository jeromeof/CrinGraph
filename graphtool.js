--- conflicted
+++ resolved
@@ -64,10 +64,7 @@
           <button id="label"><span>▭</span> label</button>
           <button id="download"><span><u>⇩</u></span> screenshot</button>
           <button id="recolor"><span>○</span> recolor</button>
-<<<<<<< HEAD
           <button id="theme">Theme</button>
-=======
->>>>>>> 79f6c6ed
         </div>
 
         <div class="expand-collapse">
@@ -1953,201 +1950,9 @@
 
         if ( url.includes(linkUrl) ) {
             link.setAttribute("class", "active");
-<<<<<<< HEAD
         }
     });
 }
-setActiveDatabase();
-
-// Expand / collapse function
-function toggleExpandCollapse() {
-    const graphIsIframe = (window.top !== window.self) ? true:false,
-        graphBody = document.querySelector("body"),
-        parentBody = window.top.document.querySelector("body"),
-        expandCollapseButton = document.querySelector("button#expand-collapse");
-    
-    
-    if ( graphIsIframe) { graphBody.setAttribute("data-graph-frame", "collapsed"); }
-    
-    
-    if ( graphIsIframe && expandableOnly ) {
-        const expandOnlyMax = ( expandableOnly === true ) ? 1000000:expandableOnly,
-            expandOnlyStyle = document.createElement("style"),
-            expandOnlyCss = `
-            @media ( max-width: `+ expandOnlyMax +`px ) {
-                body[data-expandable="only"][data-graph-frame="collapsed"] {
-                    overflow: hidden;
-                }
-
-                body[data-expandable="only"][data-graph-frame="collapsed"] div.expand-collapse {
-                    position: fixed;
-                    top: 0;
-                    left: 0;
-
-                    display: flex;
-                    justify-content: center;
-                    align-items: center;
-
-                    width: 100%;
-                    height: 100%;
-                    padding: 0;
-
-                    background-color: var(--background-color);
-                    background-color: transparent;
-                    border: none;
-                }
-
-                body[data-expandable="only"][data-graph-frame="collapsed"] div.expand-collapse:after {
-                    position: absolute;
-
-                    content: 'Tap to launch graph tool';
-
-                    color: var(--background-color-contrast-more);
-                    font-family: var(--font-secondary);
-                    font-size: 11px;
-                    line-height: 1em;
-                    text-transform: uppercase;
-
-                    pointer-events: none;
-                }
-
-                body[data-expandable="only"][data-graph-frame="collapsed"] div.expand-collapse button#expand-collapse {
-                    display: flex;
-                    justify-content: center;
-                    align-items: center;
-
-                    width: 100%;
-                    height: 100%;
-
-                    background-color: transparent;
-                }
-
-                body[data-expandable="only"][data-graph-frame="collapsed"] div.expand-collapse button#expand-collapse:before {
-                    position: relative;
-                    z-index: 1;
-
-                    transform: scale(7);
-                }
-
-                body[data-expandable="only"][data-graph-frame="collapsed"] div.expand-collapse button#expand-collapse:after {
-                    position: absolute;
-                    top: 0;
-                    left: 0;
-
-                    content: '';
-
-                    display: block;
-                    width: 100%;
-                    height: 100%;
-
-                    background-color: var(--background-color);
-
-                    opacity: 0.9;
-                }
-
-                body[data-expandable="only"][data-graph-frame="collapsed"] section.parts-primary {
-                    flex: 100% 1 1;
-                    overflow: hidden;
-                }
-
-                body[data-expandable="only"][data-graph-frame="collapsed"] section.parts-secondary {
-                    display: none;
-                }
-            }
-        `;
-        
-        expandOnlyStyle.textContent = expandOnlyCss;
-        expandOnlyStyle.setAttribute("type", "text/css");
-        document.querySelector("body").append(expandOnlyStyle);
-        
-        graphBody.setAttribute("data-expandable", "only");
-    } else if ( graphIsIframe && expandable ) {
-        graphBody.setAttribute("data-expandable", "true");
-    }
-    
-    const parentStyle = window.top.document.createElement("style"),
-          parentCss = `
-            :root {
-                --header-height: `+ headerHeight +`;
-            }
-            
-            body[data-graph-frame="expanded"] {
-                width: 100%;
-                height: 100%;
-                max-height: -webkit-fill-available;
-                overflow: hidden;
-            }
-            
-            body[data-graph-frame="expanded"] button.graph-frame-collapse {
-                display: inherit;
-            }
-            
-            body[data-graph-frame="expanded"] iframe#GraphTool {
-                position: fixed;
-                top: var(--header-height);
-                left: 0;
-                
-                width: 100% !important;
-                height: calc(100% - var(--header-height)) !important;
-
-                animation-name: graph-tool-expand;
-                animation-duration: 0.2s;
-                animation-iteration-count: 1;
-                animation-timing-function: ease-in-out;
-                animation-fill-mode: forwards;
-            }
-
-            @keyframes graph-tool-expand {
-                0% {
-                    position: relative;
-                    opacity: 1.0;
-                    transform: translateY(0px);
-                }
-                48% {
-                    position: relative;
-                    opacity: 0.0;
-                    transform: translateY(-100px);
-                }
-                50% {
-                    position: fixed;
-                    opacity: 0.0;
-                    transform: translateY(0px);
-                }
-                52% {
-                    position: fixed;
-                    opacity: 0.0;
-                    transform: translateY(0px);
-                }
-                100% {
-                    position: fixed;
-                    opacity: 1.0;
-                    transform: translateY(0px);
-                }
-            }`;
-    
-    parentStyle.textContent = parentCss;
-    parentStyle.setAttribute("type", "text/css");
-    parentBody.append(parentStyle);
-    
-    expandCollapseButton.addEventListener("click", function(e) {
-        let frameState = document.querySelector("body").getAttribute("data-graph-frame");
-        
-        if ( frameState === "expanded" ) {
-            graphBody.setAttribute("data-graph-frame", "collapsed");
-            parentBody.setAttribute("data-graph-frame", "collapsed");
-        } else {
-            graphBody.setAttribute("data-graph-frame", "expanded");
-            parentBody.setAttribute("data-graph-frame", "expanded");
-=======
->>>>>>> 79f6c6ed
-        }
-        
-        e.stopPropagation();
-    });
-        
-}
-<<<<<<< HEAD
-=======
 setActiveDatabase();
 
 // Expand / collapse function
@@ -2335,6 +2140,5 @@
     });
         
 }
->>>>>>> 79f6c6ed
 
 if ( expandable && accessDocumentTop ) { toggleExpandCollapse(); }