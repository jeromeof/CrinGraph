--- conflicted
+++ resolved
@@ -1,107 +1,76 @@
 
 /* Primary color theme */
 :root {
-<<<<<<< HEAD
-  --accent-color: hsl(0, 0%, 30%);
-  --accent-color-contrast: hsl(0, 0%, 75%);
-
-  --background-color: hsl(0, 0%, 94%);
-  --background-color-contrast: hsl(0, 0%, 90%);
-  --background-color-contrast-more: hsl(0, 0%, 40%);
-
-  --background-color-inputs: hsl(0, 0%, 100%);
-
-  --font-color-primary: hsl(0, 0%, 10%);
-  --font-color-secondary: hsl(0, 0%, 100%);
-  --font-color-inputs: hsl(0, 0%, 50%);
-
-  --font-primary: 'Open Sans', sans-serif;
-  --font-secondary: monospace;
-
-  --scrollbar-color: 255,255,255;
-  --scrollbar-accent: 0,0,0;
-
-  --svg-filter: none;
-}
-
-body.dark-mode {
-  --accent-color: hsl(0, 0%, 40%);
-  --accent-color-contrast: hsl(0, 0%, 25%);
-
-  --background-color: hsl(0, 0%, 7%);
-  --background-color-contrast: hsl(0, 0%, 2%);
-  --background-color-contrast-more: hsl(0, 0%, 40%);
-
-  --background-color-inputs: hsl(0, 0%, 15%);
-
-  --font-color-primary: hsl(0, 0%, 80%);
-  --font-color-secondary: hsl(0, 0%, 80%);
-  --font-color-inputs: hsl(0, 0%, 50%);
-
-  --font-primary: 'Open Sans', sans-serif;
-  --font-secondary: monospace;
-
-  --scrollbar-color: 0,0,0;
-  --scrollbar-accent: 255,255,255;
-
-  --svg-filter: invert(1.0);
-=======
     --accent-color: hsl(0, 0%, 30%);
     --accent-color-contrast: hsl(0, 0%, 75%);
 
     --background-color: hsl(0, 0%, 94%);
     --background-color-contrast: hsl(0, 0%, 90%);
     --background-color-contrast-more: hsl(0, 0%, 40%);
-    --background-color-graph: hsl(0, 0%, 100%);
-    
+
     --background-color-inputs: hsl(0, 0%, 100%);
-    
+
     --font-color-primary: hsl(0, 0%, 10%);
     --font-color-secondary: hsl(0, 0%, 100%);
     --font-color-inputs: hsl(0, 0%, 50%);
-    
-    --font-primary: 'Open Sans', sans-serif;
-    --font-secondary: monospace;
-    
+
+    --font-primary: 'Open Sans', sans-serif;
+    --font-secondary: monospace;
+
     --scrollbar-color: 255,255,255;
     --scrollbar-accent: 0,0,0;
-        
+
     --svg-filter: none;
->>>>>>> 79f6c6ed
+}
+
+body.dark-mode {
+    --accent-color: hsl(0, 0%, 40%);
+    --accent-color-contrast: hsl(0, 0%, 25%);
+
+    --background-color: hsl(0, 0%, 7%);
+    --background-color-contrast: hsl(0, 0%, 2%);
+    --background-color-contrast-more: hsl(0, 0%, 40%);
+
+    --background-color-inputs: hsl(0, 0%, 15%);
+
+    --font-color-primary: hsl(0, 0%, 80%);
+    --font-color-secondary: hsl(0, 0%, 80%);
+    --font-color-inputs: hsl(0, 0%, 50%);
+
+    --font-primary: 'Open Sans', sans-serif;
+    --font-secondary: monospace;
+
+    --scrollbar-color: 0,0,0;
+    --scrollbar-accent: 255,255,255;
+
+    --svg-filter: invert(1.0);
 }
 
 /* If user has system preference for dark mode, this theme overrides the theme above. Optional */
 /*
 @media ( prefers-color-scheme: dark ) {
-:root {
---accent-color: hsl(0, 0%, 40%);
---accent-color-contrast: hsl(0, 0%, 25%);
-
-<<<<<<< HEAD
---background-color: hsl(0, 0%, 7%);
---background-color-contrast: hsl(0, 0%, 2%);
---background-color-contrast-more: hsl(0, 0%, 40%);
-=======
+    :root {
+        --accent-color: hsl(0, 0%, 40%);
+        --accent-color-contrast: hsl(0, 0%, 25%);
+
         --background-color: hsl(0, 0%, 7%);
         --background-color-contrast: hsl(0, 0%, 2%);
         --background-color-contrast-more: hsl(0, 0%, 40%);
-        --background-color-graph: var(--background-color);
->>>>>>> 79f6c6ed
-
---background-color-inputs: hsl(0, 0%, 15%);
-
---font-color-primary: hsl(0, 0%, 80%);
---font-color-secondary: hsl(0, 0%, 80%);
---font-color-inputs: hsl(0, 0%, 50%);
-
---font-primary: 'Open Sans', sans-serif;
---font-secondary: monospace;
-
---scrollbar-color: 0,0,0;
---scrollbar-accent: 255,255,255;
-
---svg-filter: invert(1.0);
-}
+
+        --background-color-inputs: hsl(0, 0%, 15%);
+
+        --font-color-primary: hsl(0, 0%, 80%);
+        --font-color-secondary: hsl(0, 0%, 80%);
+        --font-color-inputs: hsl(0, 0%, 50%);
+
+        --font-primary: 'Open Sans', sans-serif;
+        --font-secondary: monospace;
+
+        --scrollbar-color: 0,0,0;
+        --scrollbar-accent: 255,255,255;
+
+        --svg-filter: invert(1.0);
+    }
 }
 */
 
@@ -119,50 +88,26 @@
 /* Color theme: Relaxed dark */
 /*
 :root {
-<<<<<<< HEAD
---accent-color: hsl(260, 13%, 65%);
---accent-color-contrast: hsl(260, 10%, 45%);
-
---background-color: hsl(212, 14%, 10%);
---background-color-contrast: hsl(212, 14%, 8%);
---background-color-contrast-more: hsl(212, 14%, 40%);
-
---background-color-inputs: hsl(212, 14%, 95%);
-
---font-color-primary: hsl(77, 11%, 87%);
---font-color-secondary: #FFFFFF;
---font-color-inputs: hsl(212, 14%, 40%);
-
---font-primary: 'Open Sans', sans-serif;
---font-secondary: monospace;
-
---scrollbar-color: 0,0,0;
---scrollbar-accent: 255,255,255;
-
---svg-filter: invert(1.0);
-=======
     --accent-color: hsl(260, 13%, 65%);
     --accent-color-contrast: hsl(260, 10%, 45%);
-    
+
     --background-color: hsl(212, 14%, 10%);
     --background-color-contrast: hsl(212, 14%, 8%);
     --background-color-contrast-more: hsl(212, 14%, 40%);
-    --background-color-graph: var(--background-color);
-    
+
     --background-color-inputs: hsl(212, 14%, 95%);
 
     --font-color-primary: hsl(77, 11%, 87%);
     --font-color-secondary: #FFFFFF;
     --font-color-inputs: hsl(212, 14%, 40%);
-    
-    --font-primary: 'Open Sans', sans-serif;
-    --font-secondary: monospace;
-    
-    --scrollbar-color: 0,0,0;
-    --scrollbar-accent: 255,255,255;
-        
-    --svg-filter: invert(1.0);
->>>>>>> 79f6c6ed
+
+    --font-primary: 'Open Sans', sans-serif;
+    --font-secondary: monospace;
+
+    --scrollbar-color: 0,0,0;
+    --scrollbar-accent: 255,255,255;
+
+    --svg-filter: invert(1.0);
 }
 */
 
@@ -170,54 +115,28 @@
 /* Just by changing the hue value at the top, you can get an entirely different theme */
 /*
 :root {
-<<<<<<< HEAD
---hue: 300;
-
---accent-color: hsl(var(--hue), 30%, 50%);
---accent-color-contrast: hsl(var(--hue), 30%, 75%);
-
---background-color: hsl(var(--hue), 3%, 95%);
---background-color-contrast: hsl(var(--hue), 3%, 85%);
---background-color-contrast-more: hsl(var(--hue), 3%, 50%);
-
---background-color-inputs: hsl(var(--hue), 20%, 100%);
-
---font-color-primary: hsl(var(--hue), 10%, 10%);
---font-color-secondary: hsl(var(--hue), 10%, 95%);
---font-color-inputs: hsl(var(--hue), 10%, 50%);
-
---font-primary: 'Open Sans', sans-serif;
---font-secondary: monospace;
-
---scrollbar-color: 255,255,255;
---scrollbar-accent: 0,0,0;
-
---svg-filter: none;
-=======
     --hue: 300;
-    
+
     --accent-color: hsl(var(--hue), 30%, 50%);
     --accent-color-contrast: hsl(var(--hue), 30%, 75%);
-    
+
     --background-color: hsl(var(--hue), 3%, 95%);
     --background-color-contrast: hsl(var(--hue), 3%, 85%);
     --background-color-contrast-more: hsl(var(--hue), 3%, 50%);
-    --background-color-graph: var(--background-color);
-    
+
     --background-color-inputs: hsl(var(--hue), 20%, 100%);
-    
+
     --font-color-primary: hsl(var(--hue), 10%, 10%);
     --font-color-secondary: hsl(var(--hue), 10%, 95%);
     --font-color-inputs: hsl(var(--hue), 10%, 50%);
-    
-    --font-primary: 'Open Sans', sans-serif;
-    --font-secondary: monospace;
-    
+
+    --font-primary: 'Open Sans', sans-serif;
+    --font-secondary: monospace;
+
     --scrollbar-color: 255,255,255;
     --scrollbar-accent: 0,0,0;
-        
+
     --svg-filter: none;
->>>>>>> 79f6c6ed
 }
 */
 
@@ -225,153 +144,79 @@
 /* Just by changing the hue value at the top, you can get an entirely different theme */
 /*
 :root {
-<<<<<<< HEAD
---hue: 300;
-
---accent-color: hsl(var(--hue), 50%, 40%);
---accent-color-contrast: hsl(var(--hue), 50%, 15%);
-
---background-color: hsl(var(--hue), 10%, 8%);
---background-color-contrast: hsl(var(--hue), 10%, 4%);
---background-color-contrast-more: hsl(var(--hue), 10%, 35%);
-
---background-color-inputs: hsl(var(--hue), 5%, 25%);
-
---font-color-primary: hsl(var(--hue), 5%, 90%);
---font-color-secondary: hsl(var(--hue), 5%, 80%);
---font-color-inputs: hsl(var(--hue), 5%, 60%);
-
---font-primary: 'Open Sans', sans-serif;
---font-secondary: monospace;
-
---scrollbar-color: 0,0,0;
---scrollbar-accent: 255,255,255;
-
---svg-filter: invert(1.0);
-=======
     --hue: 300;
-    
+
     --accent-color: hsl(var(--hue), 50%, 40%);
     --accent-color-contrast: hsl(var(--hue), 50%, 15%);
-    
+
     --background-color: hsl(var(--hue), 10%, 8%);
     --background-color-contrast: hsl(var(--hue), 10%, 4%);
     --background-color-contrast-more: hsl(var(--hue), 10%, 35%);
-    --background-color-graph: var(--background-color);
-    
+
     --background-color-inputs: hsl(var(--hue), 5%, 25%);
-    
+
     --font-color-primary: hsl(var(--hue), 5%, 90%);
     --font-color-secondary: hsl(var(--hue), 5%, 80%);
     --font-color-inputs: hsl(var(--hue), 5%, 60%);
-    
-    --font-primary: 'Open Sans', sans-serif;
-    --font-secondary: monospace;
-    
-    --scrollbar-color: 0,0,0;
-    --scrollbar-accent: 255,255,255;
-        
-    --svg-filter: invert(1.0);
->>>>>>> 79f6c6ed
+
+    --font-primary: 'Open Sans', sans-serif;
+    --font-secondary: monospace;
+
+    --scrollbar-color: 0,0,0;
+    --scrollbar-accent: 255,255,255;
+
+    --svg-filter: invert(1.0);
 }
 */
 
 /* Color theme: Mono light */
 /*
 :root {
-<<<<<<< HEAD
---accent-color: hsl(0, 0%, 30%);
---accent-color-contrast: hsl(0, 0%, 75%);
-
---background-color: hsl(0, 0%, 94%);
---background-color-contrast: hsl(0, 0%, 90%);
---background-color-contrast-more: hsl(0, 0%, 40%);
-
---background-color-inputs: hsl(0, 0%, 100%);
-
---font-color-primary: hsl(0, 0%, 10%);
---font-color-secondary: hsl(0, 0%, 100%);
---font-color-inputs: hsl(0, 0%, 50%);
-
---font-primary: 'Open Sans', sans-serif;
---font-secondary: monospace;
-
---scrollbar-color: 255,255,255;
---scrollbar-accent: 0,0,0;
-
---svg-filter: none;
-=======
     --accent-color: hsl(0, 0%, 30%);
     --accent-color-contrast: hsl(0, 0%, 75%);
 
     --background-color: hsl(0, 0%, 94%);
     --background-color-contrast: hsl(0, 0%, 90%);
     --background-color-contrast-more: hsl(0, 0%, 40%);
-    --background-color-graph: var(--background-color);
-    
+
     --background-color-inputs: hsl(0, 0%, 100%);
-    
+
     --font-color-primary: hsl(0, 0%, 10%);
     --font-color-secondary: hsl(0, 0%, 100%);
     --font-color-inputs: hsl(0, 0%, 50%);
-    
-    --font-primary: 'Open Sans', sans-serif;
-    --font-secondary: monospace;
-    
+
+    --font-primary: 'Open Sans', sans-serif;
+    --font-secondary: monospace;
+
     --scrollbar-color: 255,255,255;
     --scrollbar-accent: 0,0,0;
-        
+
     --svg-filter: none;
->>>>>>> 79f6c6ed
 }
 */
 
 /* Color theme: Mono dark */
 /*
 :root {
-<<<<<<< HEAD
---accent-color: hsl(0, 0%, 40%);
---accent-color-contrast: hsl(0, 0%, 25%);
-
---background-color: hsl(0, 0%, 7%);
---background-color-contrast: hsl(0, 0%, 2%);
---background-color-contrast-more: hsl(0, 0%, 40%);
-
---background-color-inputs: hsl(0, 0%, 15%);
-
---font-color-primary: hsl(0, 0%, 80%);
---font-color-secondary: hsl(0, 0%, 80%);
---font-color-inputs: hsl(0, 0%, 50%);
-
---font-primary: 'Open Sans', sans-serif;
---font-secondary: monospace;
-
---scrollbar-color: 0,0,0;
---scrollbar-accent: 255,255,255;
-
---svg-filter: invert(1.0);
-=======
     --accent-color: hsl(0, 0%, 40%);
     --accent-color-contrast: hsl(0, 0%, 25%);
 
     --background-color: hsl(0, 0%, 7%);
     --background-color-contrast: hsl(0, 0%, 2%);
     --background-color-contrast-more: hsl(0, 0%, 40%);
-    --background-color-graph: var(--background-color);
-    
+
     --background-color-inputs: hsl(0, 0%, 15%);
-    
+
     --font-color-primary: hsl(0, 0%, 80%);
     --font-color-secondary: hsl(0, 0%, 80%);
     --font-color-inputs: hsl(0, 0%, 50%);
-    
-    --font-primary: 'Open Sans', sans-serif;
-    --font-secondary: monospace;
-    
-    --scrollbar-color: 0,0,0;
-    --scrollbar-accent: 255,255,255;
-        
-    --svg-filter: invert(1.0);
->>>>>>> 79f6c6ed
+
+    --font-primary: 'Open Sans', sans-serif;
+    --font-secondary: monospace;
+
+    --scrollbar-color: 0,0,0;
+    --scrollbar-accent: 255,255,255;
+
+    --svg-filter: invert(1.0);
 }
 */