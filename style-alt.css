
/*****
Browser scrollbar styles *****/

::-webkit-scrollbar {
    width: 6px;
    height: 6px;
    
    background-color: rgba(var(--scrollbar-color), 0.1);
    border-radius: 10px;
}

::-webkit-scrollbar:hover {
    background-color: rgba(var(--scrollbar-color), 0.1);
}

::-webkit-scrollbar-thumb {
    background-color: rgba(var(--scrollbar-accent), 0.1);
    border-radius: 10px;
}

::-webkit-scrollbar-thumb:vertical:active,
::-webkit-scrollbar-thumb:horizontal:active {
    background-color: rgba(var(--scrollbar-accent), 0.2);
}

/* For Firefox, maybe? */
html {
    scrollbar-color: dark;
}


/*****
Icons *****/

/***** https://yoksel.github.io/url-encoder/ *****/

:root {
    --icon-remove: url("data:image/svg+xml,%3Csvg id='Layer_1' data-name='Layer 1' xmlns='http://www.w3.org/2000/svg' viewBox='0 0 120 120'%3E%3Cdefs%3E%3Cstyle%3E.cls-1%7Bfill:%23000000;%7D%3C/style%3E%3C/defs%3E%3Cpath class='cls-1' d='M95.36,24.64h0a5,5,0,0,0-7.08,0L60,52.93,31.72,24.64a5,5,0,0,0-7.08,0h0a5,5,0,0,0,0,7.08L52.93,60,24.64,88.28a5,5,0,0,0,0,7.08h0a5,5,0,0,0,7.08,0L60,67.07,88.28,95.36a5,5,0,0,0,7.08,0h0a5,5,0,0,0,0-7.08L67.07,60,95.36,31.72A5,5,0,0,0,95.36,24.64Z'/%3E%3C/svg%3E");
    --icon-baseline: url("data:image/svg+xml,%3Csvg id='Layer_1' data-name='Layer 1' xmlns='http://www.w3.org/2000/svg' viewBox='0 0 120 120'%3E%3Crect x='10' y='55' width='100' height='10' rx='5'/%3E%3C/svg%3E");
    --icon-squiggle: url("data:image/svg+xml,%3Csvg id='Layer_1' data-name='Layer 1' xmlns='http://www.w3.org/2000/svg' viewBox='0 0 120 120'%3E%3Cdefs%3E%3Cstyle%3E.cls-1%7Bfill:%23000000;%7D%3C/style%3E%3C/defs%3E%3Cpath class='cls-1' d='M80.37,85c-12.63,0-18.92-6.89-22-12.67A30.8,30.8,0,0,1,55,60.18V60a20.12,20.12,0,0,0-2.1-8c-2.46-4.7-6.68-7-12.9-7s-10.44,2.28-12.9,7A20.1,20.1,0,0,0,25,60a5,5,0,0,1-5,5h0a5,5,0,0,1-5-5c0-8.65,5.22-25,25-25S65,51.2,65,59.87C65.1,61.67,66.3,75,80.37,75c6,0,10.16-2.27,12.56-7A20.49,20.49,0,0,0,95,60a5,5,0,0,1,5-5h0a5,5,0,0,1,5,5,30,30,0,0,1-3,12.2C98,80.46,90.29,85,80.37,85Z'/%3E%3C/svg%3E");
    --icon-hide: url("data:image/svg+xml,%3Csvg id='Layer_1' data-name='Layer 1' xmlns='http://www.w3.org/2000/svg' viewBox='0 0 120 120'%3E%3Cdefs%3E%3Cstyle%3E.cls-1%7Bfill:%23000000;%7D%3C/style%3E%3C/defs%3E%3Cpath class='cls-1' d='M60,30C32.39,30,10,43.43,10,60S32.39,90,60,90s50-13.43,50-30S87.61,30,60,30ZM90.21,72.64C82.41,77.32,71.4,80,60,80,37.11,80,20,69.44,20,60c0-4.3,3.57-8.91,9.79-12.64C37.59,42.68,48.6,40,60,40c22.89,0,40,10.56,40,20C100,64.3,96.43,68.91,90.21,72.64Z'/%3E%3Ccircle class='cls-1' cx='60' cy='60' r='10'/%3E%3C/svg%3E");
    --icon-pin: url("data:image/svg+xml,%3Csvg id='Layer_1' data-name='Layer 1' xmlns='http://www.w3.org/2000/svg' viewBox='0 0 120 120'%3E%3Cdefs%3E%3Cstyle%3E.cls-1%7Bfill:%23000000;%7D%3C/style%3E%3C/defs%3E%3Cpath class='cls-1' d='M78.07,30.48A28.68,28.68,0,0,1,89.52,41.93l-2.33-.64L83.49,45,69.05,59.43l-4.78,4.78,3.27,5.93c2.61,4.74,2.9,7.76,2.79,8.93a3,3,0,0,1-.45,0c-2.64,0-7.89-1.7-14-6.48l-4.75-3.74-3.74-4.75c-5.55-7.09-6.65-12.6-6.48-14.45l.46,0c1,0,3.89.28,8.49,2.81l5.93,3.27L60.57,51,75,36.51l3.71-3.7-.64-2.33M74.41,20.27A6.34,6.34,0,0,0,69.77,22c-1.79,1.79-2.08,4.76-1.13,8.2L54.21,44.58C49.57,42,45.1,40.65,41.37,40.65a9.54,9.54,0,0,0-7,2.51c-5,5-2.27,16.09,5.9,26.51L23,95.58a1,1,0,0,0,.83,1.55,1,1,0,0,0,.55-.17L50.33,79.69c6.87,5.38,14,8.4,19.55,8.4a9.52,9.52,0,0,0,7-2.5c3.93-3.93,3.08-11.62-1.42-19.8L89.85,51.36a13.62,13.62,0,0,0,3.58.53,6.32,6.32,0,0,0,4.62-1.66C102,46.32,98.79,36.83,91,29c-5.54-5.54-11.93-8.75-16.57-8.75Z'/%3E%3C/svg%3E");
    --icon-plus: url("data:image/svg+xml,%3Csvg id='Layer_1' data-name='Layer 1' xmlns='http://www.w3.org/2000/svg' viewBox='0 0 120 120'%3E%3Cdefs%3E%3Cstyle%3E.cls-1%7Bfill:%23000000;%7D%3C/style%3E%3C/defs%3E%3Cpath class='cls-1' d='M110,60h0a5,5,0,0,0-5-5H65V15a5,5,0,0,0-5-5h0a5,5,0,0,0-5,5V55H15a5,5,0,0,0-5,5h0a5,5,0,0,0,5,5H55v40a5,5,0,0,0,5,5h0a5,5,0,0,0,5-5V65h40A5,5,0,0,0,110,60Z'/%3E%3C/svg%3E");
    
    --icon-expand: url("data:image/svg+xml,%3Csvg id='Layer_1' data-name='Layer 1' xmlns='http://www.w3.org/2000/svg' viewBox='0 0 120 120'%3E%3Cdefs%3E%3Cstyle%3E.cls-1%7Bfill:%23252627;%7D%3C/style%3E%3C/defs%3E%3Cpath class='cls-1' d='M24.64,95.36l24.75-3.54-7.07-7.07,3.54-3.54a5,5,0,0,0,0-7.07h0a5,5,0,0,0-7.07,0l-3.54,3.54-7.07-7.07Z'/%3E%3Cpath class='cls-1' d='M95.36,24.64,70.61,28.18l7.07,7.07-3.54,3.54a5,5,0,0,0,0,7.07h0a5,5,0,0,0,7.07,0l3.54-3.54,7.07,7.07Z'/%3E%3Cpath class='cls-1' d='M42.32,35.25l7.07-7.07L24.64,24.64l3.54,24.75,7.07-7.07,3.54,3.54a5,5,0,0,0,7.07,0h0a5,5,0,0,0,0-7.07Z'/%3E%3Cpath class='cls-1' d='M95.36,95.36,91.82,70.61l-7.07,7.07-3.54-3.54a5,5,0,0,0-7.07,0h0a5,5,0,0,0,0,7.07l3.54,3.54-7.07,7.07Z'/%3E%3C/svg%3E");
    --icon-collapse: url("data:image/svg+xml,%3Csvg id='Layer_1' data-name='Layer 1' xmlns='http://www.w3.org/2000/svg' viewBox='0 0 120 120'%3E%3Cdefs%3E%3Cstyle%3E.cls-1%7Bfill:%23252627;%7D%3C/style%3E%3C/defs%3E%3Cpath class='cls-1' d='M52.93,67.07,28.18,70.61l7.07,7.07-3.53,3.53a5,5,0,0,0,0,7.07h0a5,5,0,0,0,7.07,0l3.53-3.53,7.07,7.07Z'/%3E%3Cpath class='cls-1' d='M67.07,52.93l24.75-3.54-7.07-7.07,3.53-3.53a5,5,0,0,0,0-7.07h0a5,5,0,0,0-7.07,0l-3.53,3.53-7.07-7.07Z'/%3E%3C/svg%3E");
    
    --icon-expand: url("data:image/svg+xml,%3Csvg id='Layer_1' data-name='Layer 1' xmlns='http://www.w3.org/2000/svg' viewBox='0 0 120 120'%3E%3Cdefs%3E%3Cstyle%3E.cls-1%7Bfill:%23252627;%7D%3C/style%3E%3C/defs%3E%3Cpath class='cls-1' d='M45,105h0a5,5,0,0,1-5,5H10V80a5,5,0,0,1,5-5h0a5,5,0,0,1,5,5v20H40A5,5,0,0,1,45,105Z'/%3E%3Cpath class='cls-1' d='M110,80v30H80a5,5,0,0,1-5-5h0a5,5,0,0,1,5-5h20V80a5,5,0,0,1,5-5h0A5,5,0,0,1,110,80Z'/%3E%3Cpath class='cls-1' d='M110,10V40a5,5,0,0,1-5,5h0a5,5,0,0,1-5-5V20H80a5,5,0,0,1-5-5h0a5,5,0,0,1,5-5Z'/%3E%3Cpath class='cls-1' d='M45,15h0a5,5,0,0,1-5,5H20V40a5,5,0,0,1-5,5h0a5,5,0,0,1-5-5V10H40A5,5,0,0,1,45,15Z'/%3E%3C/svg%3E");
    --icon-collapse: url("data:image/svg+xml,%3Csvg id='Layer_1' data-name='Layer 1' xmlns='http://www.w3.org/2000/svg' viewBox='0 0 120 120'%3E%3Cdefs%3E%3Cstyle%3E.cls-1%7Bfill:%23252627;%7D%3C/style%3E%3C/defs%3E%3Cpath class='cls-1' d='M10,80h0a5,5,0,0,1,5-5H45v30a5,5,0,0,1-5,5h0a5,5,0,0,1-5-5V85H15A5,5,0,0,1,10,80Z'/%3E%3Cpath class='cls-1' d='M75,105V75h30a5,5,0,0,1,5,5h0a5,5,0,0,1-5,5H85v20a5,5,0,0,1-5,5h0A5,5,0,0,1,75,105Z'/%3E%3Cpath class='cls-1' d='M75,45V15a5,5,0,0,1,5-5h0a5,5,0,0,1,5,5V35h20a5,5,0,0,1,5,5h0a5,5,0,0,1-5,5Z'/%3E%3Cpath class='cls-1' d='M10,40h0a5,5,0,0,1,5-5H35V15a5,5,0,0,1,5-5h0a5,5,0,0,1,5,5V45H15A5,5,0,0,1,10,40Z'/%3E%3C/svg%3E");
}

/*****
Base page styles *****/

html {
    width: 100vw;
    height: 100vh;
    max-height: -webkit-fill-available;
    overflow: hidden;
    
    font-family: var(--font-primary);
    text-rendering: optimizeLegibility;
    -webkit-font-smoothing: antialiased;
    -webkit-text-size-adjust: none;
    
    user-select: none;
    scroll-behavior: smooth;
}

body {
    margin: 0;
    width: 100vw;
    height: 100vh;
    max-height: -webkit-fill-available;
    overflow: hidden;
    
    background-color: var(--background-color);
    
    color: var(--font-color-primary);
    font-family: var(--font-primary);
    font-weight: 400;
    font-size: 14px;
    line-height: 1em;
    
    opacity: 1.0;
}

input {
    -webkit-appearance: none;
}



/*****
Graph colors *****/

svg text {
    color: var(--background-color-contrast-more);
    color: var(--font-color-primary);
    font-family: var(--font-secondary);
}

svg text.graph-name {
    fill: var(--font-color-primary);
    
    font-family: var(--font-primary);
    font-weight: 700;
}

svg line {
    stroke: var(--background-color-contrast-more);
}

g.lineLabel rect {
    fill: var(--background-color);
    opacity: 0.6;
}

g.lineLabel text {
    font-family: var(--font-primary);
    font-weight: 700;
}

svg#fr-graph {
    background-color: var(--background-color);
    background-color: var(--background-color-graph);
    
    pointer-events: none;
}

rect.graphBackground {
    opacity: 0.0;
}

g.dBScaler {
    display: none;
}

svg#fr-graph > g > image {
    filter: var(--svg-filter);
}

svg#fr-graph rect {
    pointer-events: all;
}

text.insp_dB {
    fill: var(--background-color-contrast-more);
}

/* Animating graph stroke */

g[mask="url(#graphFade)"] path:not(.target) {
    stroke-dasharray: 2000px;
    
    animation-name: graph-draw;
    animation-duration: 1.0s;
    animation-iteration-count: 1;
    animation-timing-function: ease-out;
    animation-fill-mode: forwards;
}

@keyframes graph-draw {
    0% {
        stroke-dashoffset: 2000px;
    }
    
    100% {
        stroke-dashoffset: 0px;
    }
}



/*****
Framing *****/

div.graphtool {
    box-sizing: border-box;
    height: 100vh;
    max-height: -webkit-fill-available;
}

main.main {
    display: flex;
    height: 100vh;
    max-height: -webkit-fill-available;
}

section.parts-primary {
    position: relative;
    z-index: 1;
    
    flex: auto 1 1;
    order: 2;
        
    box-sizing: border-box;
    height: 100%;
    
    background-color: var(--background-color);
    
    overflow-y: scroll;
}

section.parts-secondary {
    flex: 350px 0 0;
    order: 1;
    
    box-sizing: border-box;
    height: 100%;
    
    border-right: 1px solid var(--background-color);
}



/*****
Primary parts *****/

section.parts-primary {
}

div.graphBox {
    position: sticky;
    top: 0;
    z-index: 1;
    
    display: flex;
    flex-direction: column;
    height: auto;
    padding-bottom: 16px;
    
    background-color: var(--background-color);
    background-color: var(--background-color-graph);
    border-bottom: 1px solid var(--background-color-contrast-more);
}

div.graph-sizer {
    position: relative;
    
    order: 2;
    
    flex: auto 0;
    width: 100%;
    max-width: calc(50vh * 2.2);
    max-width: calc( (100vh - 300px) * 2.2 );
    margin: 16px auto 0 auto;
}



/*****
Tools styles *****/

div.tools {
    order: 1;
    
    display: flex;
    align-items: flex-start;
    
    box-sizing: border-box;
    flex: auto 0 0;
    max-height: 69px;
    padding: 16px 0;
    
    overflow-x: scroll;
    
    background-color: var(--background-color);
    border-bottom: 1px solid var(--background-color-contrast);

    overflow-y: hidden;
}

/* Expand / Collapse */

div.expand-collapse {
    position: sticky;
    right: 0;
    order: 10;
    
    display: none;
    
    padding: 0 16px;
    margin-left: auto;
    
    background-color: var(--background-color);
    border-left: 1px solid var(--background-color-contrast-more);
}

body[data-expandable="true"] div.expand-collapse,
body[data-expandable="only"] div.expand-collapse {
    display: inherit;
}

button#expand-collapse {
    position: relative;
    
    display: block;
    width: 36px;
    height: 36px;
    padding: 0;
    
    background-color: var(--background-color);
    border: 1px solid var(--background-color-contrast);
    border-radius: 4px;
    outline: none;
    
    cursor: pointer;
}

button#expand-collapse:before {
    position: absolute;
    top: 0;
    left: 0;
    
    content: '';
    
    box-sizing: border-box;
    display: block;
    width: 34px;
    height: 34px;
    background-color: var(--background-color-contrast-more);
    
    mask: var(--icon-expand);
    -webkit-mask: var(--icon-expand);
    mask-size: 20px;
    mask-repeat: no-repeat;
    mask-position: center;
    -webkit-mask-size: 20px;
    -webkit-mask-repeat: no-repeat;
    -webkit-mask-position: center;
    
    pointer-events: none;
}

body[data-graph-frame="expanded"] button#expand-collapse {
/*    background-color: var(--background-color);*/
}

body[data-graph-frame="expanded"] button#expand-collapse:before {
/*    background-color: var(--font-color-primary);*/

    mask: var(--icon-collapse);
    -webkit-mask: var(--icon-collapse);
    mask-size: 20px;
    mask-repeat: no-repeat;
    mask-position: center;
    -webkit-mask-size: 20px;
    -webkit-mask-repeat: no-repeat;
    -webkit-mask-position: center;
}

/* Copy URL */
div.copy-url {
    display: flex;
    
    padding: 0 0 0 16px;
    margin: 0 16px 0 0;
}

button#copy-url,
button#download-faux {
    position: relative;
    
    box-sizing: border-box;
    padding: 11px 16px;
    margin: 0;
    overflow: hidden;
    
    background-color: var(--background-color);
    border: 1px solid var(--background-color-contrast-more) !important;
    border: none;
    border-radius: 6px;
    
    color: var(--accent-color-contrast);
    font-family: var(--font-primary);
    font-weight: 400;
    font-size: 12px;
    line-height: 1em;
    
    white-space: nowrap;
    cursor: pointer;
    outline: none;
}

button#copy-url:active,
button#download-faux:active {
    box-sizing: border-box;
    background-color: var(--accent-color) !important;
    border-color: var(--accent-color) !important;
    
    color: var(--font-color-secondary);
}

button#copy-url:before {
    position: absolute;
    top: 0;
    left: 0;
    
    content: '👍';
    display: flex;
    justify-content: center;
    align-items: center;
    
    width: 100%;
    height: 100%;
    
    background-color: var(--accent-color);
    
    color: var(--font-color-secondary);
    
    opacity: 0;
    
    transition: opacity 0.2s ease-out;
}

button#copy-url.clicked:before {
    opacity: 1.0;
    transition: opacity 0.0s linear;
}

button#download-faux {
    margin-left: 6px;
}

/* Zoom */
div.zoom {
    order: 4;
    
    display: flex;
    align-items: center;
    
    padding: 0 16px;
    margin-left: 16px;
    border-left: 1px solid var(--background-color-contrast-more);
}

div.zoom > span {
    margin-right: 10px;

    color: var(--background-color-contrast-more);
    font-family: var(--font-secondary);
    font-size: 11px;
    line-height: 1em;
    text-transform: uppercase;
}

div.zoom button {
    order: 1;
    
    padding: 11px 16px;
    margin: 0;
    
    background-color: var(--background-color);
    border: 1px solid var(--background-color-contrast-more);
    outline: none;
    
    color: var(--accent-color-contrast);
    font-family: var(--font-primary);
    font-weight: 400;
    font-size: 12px;
    line-height: 1em;
    
    white-space: nowrap;
    cursor: pointer;
}

div.zoom button.selected {
    background-color: var(--accent-color);
    border-color: var(--accent-color);
    
    color: var(--font-color-secondary);
}

div.zoom button:nth-of-type(1) {
    border-right: none;
    border-radius: 6px 0 0 6px;
}

div.zoom button:nth-of-type(2) {
    border-left: none;
    border-right: none;
}

div.zoom button:nth-last-of-type(1) {
    border-left: none;
    border-radius: 0 6px 6px 0;
}

/* Normalize */
div.normalize {
    order: 2;
    
    display: flex;
    align-items: center;
    
    padding: 0 0 0 16px;
    
    border-left: 1px solid var(--background-color-contrast-more);
}

div.normalize > span {
    margin-right: 10px;

    color: var(--background-color-contrast-more);
    font-family: var(--font-secondary);
    font-size: 11px;
    line-height: 1em;
    text-transform: uppercase;
}

div.normalize .helptip {
    display: none;
}

div.normalize > div {
    display: flex;
    align-items: center;
}

div.normalize > div + div {
    margin-left: 6px;
}

div.normalize > div > input {
    order: 2;
    
    box-sizing: border-box;
    width: 70px;
    height: 36px;
    padding: 10px 0;
    
    background-color: var(--background-color-inputs);
    border: 1px solid var(--background-color-contrast-more);
    border-right: none;
    border-left: none;
    border-radius: 0px;
    outline: none;
    
    color: var(--font-color-inputs);
    font-family: var(--font-secondary);
    font-size: 11px;
    line-height: 1em;
    text-transform: uppercase;
    text-align: center;
}

div.normalize > div:after {
    order: 3;
    content: '';
    
    box-sizing: border-box;
    display: block;
    width: 6px;
    height: 36px;
    
    background-color: var(--background-color-inputs);
    border: 1px solid var(--background-color-contrast-more);
    border-left: none;
    border-radius: 0 6px 6px 0;
}

div.normalize > div > span {
    order: 1;
    
    padding: 11px 16px;
    
    background-color: var(--background-color) !important;
    border: 1px solid var(--background-color-contrast-more);
    border-right: none;
    border-radius: 6px 0 0 6px;
    
    color: var(--accent-color-contrast);
    font-weight: 400;
    font-size: 12px;
    line-height: 1em;
    
    white-space: nowrap;
    cursor: pointer;
}

div.normalize > div.selected > span {
    background-color: var(--accent-color) !important;
    border-color: var(--accent-color);
    
    color: var(--font-color-secondary);
}

/* Smooth */
div.smooth {
    order: 3;
    
    display: flex;
    align-items: center;
    
    padding-left: 16px;
    margin-left: 16px;
    border-left: 1px solid var(--background-color-contrast-more);
}

div.smooth > span {
    margin-right: 10px;

    color: var(--background-color-contrast-more);
    font-family: var(--font-secondary);
    font-size: 11px;
    line-height: 1em;
    text-transform: uppercase;
}

div.smooth input {
    box-sizing: border-box;
    width: 70px;
    height: 36px;
    padding: 10px 0;
    
    background-color: var(--background-color-inputs);
    border: 1px solid var(--background-color-contrast-more);
    border-right: none;
    border-radius: 6px 0 0 6px;
    outline: none;
    
    color: var(--font-color-inputs);
    font-family: var(--font-secondary);
    font-size: 11px;
    line-height: 1em;
    text-transform: uppercase;
    text-align: center;
}

div.smooth:after {
    order: 3;
    content: '';
    
    box-sizing: border-box;
    display: block;
    width: 6px;
    height: 36px;
    
    background-color: var(--background-color-inputs);
    border: 1px solid var(--background-color-contrast-more);
    border-left: none;
    border-radius: 0 6px 6px 0;
}

/* Download, Inspect, Label, Recolor */
div.miscTools {
    order: 4;
    
    display: flex;
    
    background-color: var(--background-color);
    border-left: 1px solid var(--background-color-contrast-more);
    
    padding: 0 16px;
}

div.miscTools button {
    order: 1;
    
    padding: 11px 16px;
    margin: 0;
    
    background-color: var(--background-color) !important;
    border: 1px solid var(--background-color-contrast-more);
    border-radius: 6px;
    
    color: var(--accent-color-contrast);
    font-family: var(--font-primary);
    font-weight: 400;
    font-size: 12px;
    line-height: 1em;
    text-transform: capitalize;
    
    white-space: nowrap;
    cursor: pointer;
    outline: none;
}

div.miscTools button span {
    display: none;
}

div.miscTools button + button {
    margin-left: 6px;
}

div.miscTools button.selected {
    background-color: var(--accent-color) !important;
    border-color: var(--accent-color);
    
    color: var(--font-color-secondary);
}

div.miscTools button#recolor:active {
    background-color: var(--accent-color) !important;
    border-color: var(--accent-color);
    
    color: var(--font-color-secondary);
}

div.tools div.miscTools button:not(#download) {
    display: inherit;
}

div.miscTools button#download {
    display: none;
    
    order: 0;
    margin: 0 6px 0 0;
}

div.miscTools button#download:active {
    background-color: var(--accent-color) !important;
    
    color: var(--font-color-secondary);
}

svg#expandTools {
    display: none;
}

svg#expandTools path {
    display: none;
}

body.dark-mode div.miscTools button#theme,
div.miscTools button#theme:active {
    background-color: var(--accent-color) !important;
    border-color: var(--accent-color);

    color: var(--font-color-secondary);
}



/*****
Targets styles *****/

div.targets {
    display: flex;
    align-items: flex-start;
    
    box-sizing: border-box;
    padding: 0 16px 16px 16px;
    padding: 16px;
    max-height: 68px;
    
    overflow-x: scroll;
    overflow-y: hidden;
}

div.targets > div.targetLabel {
    display: none;
}

.targetClass {
    flex: auto 0 0 !important;
}

.targetClass + .targetClass {
    padding-left: 16px;
    padding-right: 16px;
    margin-left: 16px;
    border-left: 1px solid var(--background-color-contrast-more);
}

.targetClass div.targetLabel {
    margin-right: 10px;

    color: var(--background-color-contrast-more);
    font-family: var(--font-secondary);
    font-size: 11px;
    line-height: 1em;
    text-transform: uppercase;
}

.targetClass div.targetLabel:after {
    content: ' targets:';
    white-space: pre;
}

div.targets .targetClass {
    display: flex;
}

div.targetLabel {
    display: flex;
    align-items: center;
}

div.target {
    padding: 11px 16px;
    
    background-color: var(--background-color) !important;
    border: 1px solid var(--background-color-contrast-more);
    border-radius: 6px;
    
    color: var(--accent-color-contrast);
    font-weight: 400;
    font-size: 12px;
    line-height: 1em;
    
    white-space: nowrap;
    cursor: pointer;
}

div.target + .target {
    margin-left: 6px;
}

div.target[style*="background"] {
    background-color: var(--accent-color) !important;
    border-color: var(--accent-color) !important;
    
    color: var(--font-color-secondary);
}



/*****
Table styles *****/

table.manageTable {
    display: flex;
    flex-direction: column;
    width: 100%;
}

table.manageTable td {
    padding: 0;
}

tbody.curves:empty {
    display: flex;
    justify-content: center;
    align-items: center;
    
    min-height: 50px;
    
    border-top: 1px solid var(--background-color-contrast);
}

tbody.curves:empty:before {
    content: 'Select a model from the list to the left to graph its frequency response';
    
    padding: 14px 16px;
    
    font-size: 14px;
    line-height: 1.6em;
    text-align: center;
}

tbody.curves > tr {
    display: flex;
    align-items: flex-start;
    
    border-top: 1px solid var(--background-color-contrast);
}

tbody.curves > tr > td {
    position: relative;
    
    display: flex;
    justify-content: center;
    align-items: center;
    
    flex: 50px 0 0;
    box-sizing: border-box;
    min-height: 50px;
}

tbody.curves > tr > td.button,
tbody.curves > tr > td.button-pin,
tbody.curves > tr > td.remove {
    box-sizing: border-box;
    flex: 36px 0 0;
    margin-left: 6px;
    
    cursor: pointer;
}

/* Table buttons */
tbody.curves > tr > td.button:before,
tbody.curves > tr > td.button-pin:before,
tbody.curves > tr > td.remove:before {
    position: absolute;
    
    top: 6px;
    left: 0;
    
    content: '';
    box-sizing: border-box;
    display: block;
    width: 36px;
    height: 36px;
    
    background-color: var(--background-color);
    border: 1px solid var(--background-color-contrast);
    border-radius: 6px;
    
    pointer-events: none;
}

tbody.curves > tr > td.button:after,
tbody.curves > tr > td.button-pin:after,
tbody.curves > tr > td.remove:after {
    position: absolute;
    
    top: 6px;
    left: 0px;
    
    content: '';
    box-sizing: border-box;
    display: block;
    width: 36px;
    height: 36px;
    
    background-color: var(--background-color-contrast-more);
    
    pointer-events: none;
}

/* Remove item */
tbody.curves > tr > td.remove {
    order: 6;
    
    margin: 0 16px 0 6px;
    
    background: none !important;
}

tbody.curves > tr > td.remove:after {
    mask: var(--icon-remove);
    -webkit-mask: var(--icon-remove);
    
    mask-size: 20px;
    mask-repeat: no-repeat;
    mask-position: center;
    -webkit-mask-size: 20px;
    -webkit-mask-repeat: no-repeat;
    -webkit-mask-position: center;
}

tbody.curves > tr > td.remove svg {
    display: none;
}

tbody.curves > tr > td.button-pin:after {
    mask: var(--icon-pin);
    -webkit-mask: var(--icon-pin);
    
    mask-size: 20px;
    mask-repeat: no-repeat;
    mask-position: center;
    -webkit-mask-size: 20px;
    -webkit-mask-repeat: no-repeat;
    -webkit-mask-position: center;
}

tbody.curves > tr > td.button.hideIcon:after {
    mask: var(--icon-hide);
    -webkit-mask: var(--icon-hide);
    
    mask-size: 20px;
    mask-repeat: no-repeat;
    mask-position: center;
    -webkit-mask-size: 20px;
    -webkit-mask-repeat: no-repeat;
    -webkit-mask-position: center;
}

tbody.curves > tr > td.button.button-baseline:after {
    mask: var(--icon-squiggle);
    -webkit-mask: var(--icon-squiggle);
    
    mask-size: 20px;
    mask-repeat: no-repeat;
    mask-position: center;
    -webkit-mask-size: 20px;
    -webkit-mask-repeat: no-repeat;
    -webkit-mask-position: center;
}

tbody.curves > tr > td.button.button-baseline.selected:after {
    mask: var(--icon-baseline);
    -webkit-mask: var(--icon-baseline);
    
    mask-size: 20px;
    mask-repeat: no-repeat;
    mask-position: center;
    -webkit-mask-size: 20px;
    -webkit-mask-repeat: no-repeat;
    -webkit-mask-position: center;
}

/* Baseline */
tbody.curves > tr > td.button-baseline {
    position: relative;
    
    order: 3;
}

tbody.curves > tr > td.button-baseline:before {
    background-color: var(--background-color);
    border-color: transparent;
}

tbody.curves > tr > td.button-baseline:after {
    background-color: var(--font-color-primary);
}

/* Hide */
tbody.curves > tr > td.hideIcon {
    position: relative;
    
    order: 4;
}

tbody.curves > tr > td.hideIcon svg {
    display: none;
}

tbody.curves > tr > td.hideIcon:before {
    background-color: var(--background-color);
    border-color: transparent;
}

tbody.curves > tr > td.hideIcon:after {
    background-color: var(--font-color-primary);
}

tbody.curves > tr > td.hideIcon.selected:before {
    border-color: var(--background-color-contrast);
}

tbody.curves > tr > td.hideIcon.selected:after {
    background-color: var(--background-color-contrast-more);
}

/* Pin */
tbody.curves > tr > td.button-pin {
    position: relative;
    
    order: 5;
}

tbody.curves > tr > td.button-pin[data-pinned="true"]:before {
    background-color: var(--background-color);
    border-color: transparent;
}

tbody.curves > tr > td.button-pin[data-pinned="true"]:after {
    background-color: var(--font-color-primary);
}

tbody.curves > tr > td.button-pin svg {
    display: none;
}

/* Curve color */
tbody.curves > tr > td.curve-color {
    order: 0;
    align-self: flex-start;
    
    display: flex;
    box-sizing: border-box;
    justify-content: flex-end;
    align-items: center;
    flex: 40px 0 0;
    min-height: 50px;
    
    cursor: pointer;
}

tbody.curves > tr > td.curve-color button {
    box-sizing: border-box;
    flex: 18px 0 0;
    height: 2px;
    margin: 0 6px 0 0;
    
    background-color: currentColor;
    border: none;
    outline: none;
    
    color: inherit;
    
    cursor: pointer;
}

/* Model name item */
tbody.curves > tr > td.item-line {
    order: 1;
    
    box-sizing: border-box;
    flex: auto 1 1;
    justify-content: flex-start;
    align-items: center;
    
    display: flex;
    
    color: var(--background-color-contrast-more);
    font-weight: 700;
    cursor: inherit;
}

tbody.curves > tr > td.item-line > span {
    flex: auto 0 0;
}

tbody.curves > tr > td.item-line.item-target > span:after {
    content: ':';
}

tbody.curves > tr > td.item-line > span:nth-child(1),
tbody.curves > tr > td.item-line > span + div {
    align-self: flex-start;
    
    display: flex;
    align-items: center;
    min-height: 50px;
    
    color: var(--font-color-primary);
}

tbody.curves > tr > td.item-line span {
    order: 2;
}

tbody.curves > tr > td.item-line div.phonename {
    order: 4;
    display: flex;
    flex-direction: row;
    flex-wrap: wrap;
    flex: auto 1 1;
    padding: 0 6px 0 6px;
}

tbody.curves > tr > td.item-line div.variantName {
    position: relative;
    top: auto !important;
    
    flex: calc(100% - 52px) 0 0;
    height: 50px;
    
    box-sizing: border-box;
    display: flex;
    align-items: center;
    margin: 0 16px 0 0;

    color: var(--font-color-primary) !important;
    font-weight: 400;
    
    cursor: pointer !important;
}

tbody.curves > tr > td.item-line div.variantName:hover {
    text-decoration: underline;
}

tbody.curves > tr > td.item-line div.variantName[style*="color"] {
    font-weight: 700;
}

tbody.curves > tr > td.item-line span.variantPopout {
    position: relative;
    top: auto !important;
    left: auto !important;
    
    box-sizing: border-box;
    display: flex;
    justify-content: center;
    align-items: center;
    flex: 36px 0 0;
    height: 36px;
    
    background-color: var(--background-color);
    border-radius: 6px;
    
    font-size: 0px;
    font-weight: 400;
    line-height: 1em;
    
    cursor: pointer;
}

tbody.curves > tr > td.item-line span.variantPopout[style*="display"] {
    background-color: var(--background-color);
}

tbody.curves > tr > td.item-line span.variantPopout:after {
    position: absolute;
    
    top: 0;
    left: 0;
    
    content: '';
    box-sizing: border-box;
    display: block;
    width: 36px;
    height: 36px;
    
    background-color: var(--background-color-contrast-more);
    mask: var(--icon-plus);
    -webkit-mask: var(--icon-plus);
    
    mask-size: 16px;
    mask-repeat: no-repeat;
    mask-position: center;
    -webkit-mask-size: 16px;
    -webkit-mask-repeat: no-repeat;
    -webkit-mask-position: center;
    
    pointer-events: none;
}

tbody.curves > tr > td.item-line span.variantPopout[style*="display"]:after {
    background-color: var(--font-color-primary);
    display: none;
}

/* Variant ordering; pretty verbose because of DOM ordering, works up to 10 variants */
tbody.curves > tr > td.item-line div.variantName:nth-of-type(1) {
    order: 1;
}

tbody.curves > tr > td.item-line div.variantName:nth-of-type(2) {
    order: 3;
}

tbody.curves > tr > td.item-line div.variantName:nth-of-type(3) {
    order: 5;
}

tbody.curves > tr > td.item-line div.variantName:nth-of-type(4) {
    order: 7;
}

tbody.curves > tr > td.item-line div.variantName:nth-of-type(5) {
    order: 9;
}

tbody.curves > tr > td.item-line div.variantName:nth-of-type(6) {
    order: 11;
}

tbody.curves > tr > td.item-line div.variantName:nth-of-type(7) {
    order: 13;
}

tbody.curves > tr > td.item-line div.variantName:nth-of-type(8) {
    order: 15;
}

tbody.curves > tr > td.item-line div.variantName:nth-of-type(9) {
    order: 17;
}

tbody.curves > tr > td.item-line div.variantName:nth-of-type(10) {
    order: 19;
}

tbody.curves > tr > td.item-line span.variantPopout:nth-of-type(1) {
    order: 2;
}

tbody.curves > tr > td.item-line span.variantPopout:nth-of-type(2) {
    order: 4;
}

tbody.curves > tr > td.item-line span.variantPopout:nth-of-type(3) {
    order: 6;
}

tbody.curves > tr > td.item-line span.variantPopout:nth-of-type(4) {
    order: 8;
}

tbody.curves > tr > td.item-line span.variantPopout:nth-of-type(5) {
    order: 10;
}

tbody.curves > tr > td.item-line span.variantPopout:nth-of-type(6) {
    order: 12;
}

tbody.curves > tr > td.item-line span.variantPopout:nth-of-type(7) {
    order: 14;
}

tbody.curves > tr > td.item-line span.variantPopout:nth-of-type(8) {
    order: 16;
}

tbody.curves > tr > td.item-line span.variantPopout:nth-of-type(9) {
    order: 18;
}

tbody.curves > tr > td.item-line span.variantPopout:nth-of-type(10) {
    order: 20;
}

tbody.curves > tr > td.item-line div.variants {
    position: relative;
    
    order: 2;
    align-self: flex-start;
    
    display: flex;
    align-items: center;
    flex: 20px 0 0;
    height: 50px;
    margin: 0 0 0 6px;
    
    border-radius: 50%;
    
    cursor: pointer;
    outline: none;
}

tbody.curves > tr > td.item-line div.variants:before {
    content: '';
    
    box-sizing: border-box;
    display: flex;
    justify-content: center;
    align-items: center;
    flex: 20px 0 0;
    height: 20px;
    
    border: 1px solid currentColor;
    border-radius: 50%;
    
    color: currentColor;
    font-family: var(--font-secondary);
    font-weight: 400;
    font-size: 11px;
    line-height: 1em;
    text-transform: uppercase;
}

tbody.curves > tr > td.item-line div.variants:after {
position: absolute;
    top: 6px;
    left: 3px;
    
    content: '';
    
    box-sizing: border-box;
    display: block;
    width: calc(100% - 6px);
    height: calc(100% - 12px);
    
    background-color: currentColor;
    
    mask: var(--icon-plus);
    -webkit-mask: var(--icon-plus);
    mask-size: 16px;
    mask-repeat: no-repeat;
    mask-position: center;
    -webkit-mask-size: 16px;
    -webkit-mask-repeat: no-repeat;
    -webkit-mask-position: center;
    
    pointer-events: none;
}

tbody.curves > tr > td.item-line div.variants path {
    display: none;
}

/* L+R line w/ svg */
tbody.curves > tr > td.channels {
    order: 2;
    
    flex: 100px 0 0;
}

tbody.curves > tr > td.channels svg.keyLine {
    height: 100px;
    width: auto;
    max-height: 40px;
}

tbody.curves > tr > td.channels text {
    fill: var(--background-color-contrast-more) !important;
    color: var(--background-color-contrast-more) !important;
    font-family: var(--font-secondary);
    font-size: 8px !important;
    text-transform: uppercase;
}

/* Shift graph input / Levels */
tbody.curves > tr > td.levels {
    order: 2;
    
    padding: 0 0 0 16px;
}

tbody.curves > tr > td.levels input {
    box-sizing: border-box;
    width: 70px;
    height: 36px;
    padding: 11px 6px 11px 0;
    
    background-color: var(--background-color-inputs);
    border: 1px solid var(--background-color-contrast-more);
    border-radius: 6px;
    outline: none;
    
    color: var(--font-color-inputs);
    font-family: var(--font-secondary);
    font-size: 11px;
    line-height: 1em;
    text-transform: uppercase;
    text-align: center;
}

/* List lock controls */
tr.addPhone {
    display: none;
}



/*****
Secondary parts *****/

div.controls,
div.select {
    width: 100%;
    height: 100%;
    overflow: hidden;
    
    background-color: var(--background-color);
    border-right: 1px solid var(--background-color-contrast-more);
}

div.select {
    display: flex;
    flex-direction: column;
}

input.search {
    position: sticky;
    top: 0;
    
    flex: auto 0 0;
    
    box-sizing: border-box;
    height: 36px;
    padding: 10px 16px;
    margin: 16px 16px 0 16px;
    
    background-color: var(--background-color-inputs);
    border: 1px solid var(--background-color-contrast-more);
    border-radius: 6px;
    outline: none;
    
    color: var(--font-color-inputs);
    font-family: var(--font-secondary);
    font-size: 11px;
    line-height: 1em;
    text-transform: uppercase;
}

div.select > div.selector-tabs {
    position: relative;
    
    flex: auto 0 0;
    
    display: flex;
    padding: 16px;
    border-bottom: 1px solid var(--background-color-contrast);
}

div.select > div.selector-tabs button {
    box-sizing: border-box;
    flex: 100% 1 1;
    padding: 11px 0;
    margin: 0;
    
    background-color: var(--background-color);
    border: 1px solid var(--background-color-contrast-more);
    border-radius: 6px 0 0 6px;
    
    color: var(--accent-color-contrast);
    font-family: var(--font-primary);
    font-weight: 400;
    font-size: 12px;
    line-height: 1em;
    
    cursor: pointer;
    outline: none;
}

div.select > div.selector-tabs button:nth-of-type(1) {
    border-right: none;
}

div.select > div.selector-tabs button:nth-of-type(2) {
    border-left: none;
    border-radius: 0 6px 6px 0;
}

svg.chevron,
svg.stop {
    display: none;
}

div.select > div.scroll-container {
    position: relative;
    
    flex: auto 1 1;
}

div.scrollOuter {
    
}

div.scrollOuter {
    position: absolute;
    top: 0;
    z-index: 1;
    
    box-sizing: border-box;
    width: calc(100% - 60px);
    height: 100%;
    
    background-color: var(--background-color);
    border-width: 0px;
    border-style: solid;
    border-color: var(--background-color-contrast-more);
    
    overflow-y: hidden;
    overflow-x: hidden;
    transform: none;
    transition: transform 0.3s ease-out, right 0.3s ease-out;
}

div.scrollOuter:before {
    position: absolute;
    top: 0;
    z-index: 1;
    
    content: '';
    
    box-sizing: border-box;
    display: block;
    width: 100%;
    height: 100%;
    
    background-color: var(--background-color);
    
    opacity: 0.0;
    transition: opacity 0.1s ease-out;
    
    pointer-events: none;
    
/*    opacity: 0.8;*/
/*    background-color: magenta;*/
}

div.scrollOuter[data-list="brands"] {
    left: 0;
    padding: 0 16px;
    
    border-right: 1px solid inherit;
}

div.scrollOuter[data-list="models"] {
    right: 0;
    
    padding: 0 10px 0 16px;
    
    border-left-width: 1px;
}

div.scroll {
    box-sizing: border-box;
    width: 100%;
    height: 100%;
    padding: 16px 0;
    
    overflow-y: scroll;
    overflow-x: hidden;
}

/* List selected styles */
/* Brands selected */
div.select[data-selected="brands"] > div.selector-tabs button.brands {
    background-color: var(--accent-color);
    border-color: var(--accent-color);
    
    color: var(--font-color-secondary);
}

div.select[data-selected="brands"] div.scrollOuter[data-list="models"] {
    transform: translateX(calc(100% - 60px));
}

div.select[data-selected="brands"] div.scrollOuter[data-list="models"]:before {
    opacity: 0.8;
    pointer-events: all;
    cursor: pointer;
}

/* Models selected */
div.select[data-selected="models"] > div.selector-tabs button.models {
    background-color: var(--accent-color);
    border-color: var(--accent-color);
    
    color: var(--font-color-secondary);
}

div.select[data-selected="models"] div.scrollOuter[data-list="brands"]:before {
    opacity: 0.8;
    pointer-events: all;
    cursor: pointer;
}

/* List item */
div.scroll > div {
    position: relative;
    
    box-sizing: border-box;
    height: 36px;
    padding: 11px 12px;
    overflow: hidden;
    
    background-color: var(--background-color) !important;
    border: none;
    border-radius: 6px;
    
    color: var(--font-color-primary);
    font-weight: 400;
    font-size: 12px;
    line-height: 1.5em;
    
    cursor: pointer;
}

div.scroll > div + div {
    margin-top: 6px;
}

div.scroll > div:hover {
    text-decoration: underline;
}

div.scroll div.active,
div.scroll div[style*="border"] {
    background-color: var(--accent-color) !important;
    
    color: var(--font-color-secondary);
}

div.scroll div.active:before {
    position: absolute;
    
    top: 0;
    right: 0;
    
    content: '';
    box-sizing: border-box;
    display: block;
    width: 36px;
    height: 36px;
    
    border-radius: 6px;
    
    pointer-events: none;
}

div.scroll div.active:after {
    position: absolute;
    
    top: 0;
    right: 0;
    
    content: '';
    box-sizing: border-box;
    display: block;
    width: 36px;
    height: 36px;
    
    background-color: var(--font-color-secondary);
    
    pointer-events: none;
}

div.scroll div.active:after {
    mask: var(--icon-remove);
    -webkit-mask: var(--icon-remove);
    
    mask-size: 16px;
    mask-repeat: no-repeat;
    mask-position: center;
    -webkit-mask-size: 16px;
    -webkit-mask-repeat: no-repeat;
    -webkit-mask-position: center;
}

div.scroll > div.phone-item {
    display: flex;
    justify-content: flex-start;
    align-items: center;
    
    width: calc(350px - 94px);
    padding: 0;
    
    border-right: none;
}

div.scroll > div.phone-item span {
    padding: 11px 12px;
}

/* Plus button */
div.scroll > div.phone-item div.phone-item-add {
    position: relative;
    
    box-sizing: border-box;
    flex: 36px 0 0;
    height: 36px;
    margin: 0 0px 0 auto;
    overflow: hidden;
    
    background-color: var(--background-color) !important;
    border-radius: 6px;
}

div.scroll > div.phone-item div.phone-item-add:before {
    position: absolute;
    top: 0;
    left: 0;
    
    content: '';
    
    box-sizing: border-box;
    display: block;
    width: 36px;
    height: 36px;
    background-color: var(--background-color-contrast-more);
    
    mask: var(--icon-plus);
    -webkit-mask: var(--icon-plus);
    mask-size: 16px;
    mask-repeat: no-repeat;
    mask-position: center;
    -webkit-mask-size: 16px;
    -webkit-mask-repeat: no-repeat;
    -webkit-mask-position: center;
    
    pointer-events: none;
}

div.scroll div[style*="border"] div.phone-item-add {
    border-color: transparent !important;
}

/* Remove button */
/* Currently hidden because of a bug that adds multiple remove buttons; want to unhide when fixed */
div.scroll > div.phone-item > span.remove {
    position: relative;
    
    display: none;
    box-sizing: border-box;
    flex: 44px 0 0;
    height: 38px;
    margin: 0 3px 0 auto;
    
    background-color: var(--background-color-contrast) !important;
    border-radius: 4px;
    
    font-size: 0px;
}

div.scroll > div.phone-item > span.remove:before {
    position: absolute;
    top: 6px;
    left: 3px;
    
    content: '';
    
    box-sizing: border-box;
    display: block;
    width: calc(100% - 6px);
    height: calc(100% - 12px);
    background-color: var(--background-color-contrast-more);
    
    mask: var(--icon-remove);
    -webkit-mask: var(--icon-remove);
    mask-size: 16px;
    mask-repeat: no-repeat;
    mask-position: center;
    -webkit-mask-size: 16px;
    -webkit-mask-repeat: no-repeat;
    -webkit-mask-position: center;
    
    pointer-events: none;
}

/* Hack to display remove button that appears inside the add button */
div.scroll > div.phone-item[style*="border"] div.phone-item-add {
    display: inherit;
    
    background-color: transparent !important;
    pointer-events: none;
}

div.scroll div[style*="border"] div.phone-item-add:before {
    display: none;
    pointer-events: none;
}

div.scroll div[style*="border"] div.phone-item-add span.remove {
    box-sizing: border-box;
    flex: 36px 0 0;
    height: 36px;
    
    border-radius: 6px;
    
    font-size: 0px;
    pointer-events: all;
}

div.scroll div[style*="border"] div.phone-item-add span.remove:before {
    position: absolute;
    top: 0px;
    left: 0px;
    
    content: '';
    
    box-sizing: border-box;
    display: block;
    width: 100%;
    height: 100%;
    background-color: var(--background-color-contrast-more);
    background-color: var(--font-color-secondary);
    
    mask: var(--icon-remove);
    -webkit-mask: var(--icon-remove);
    mask-size: 16px;
    mask-repeat: no-repeat;
    mask-position: center;
    -webkit-mask-size: 16px;
    -webkit-mask-repeat: no-repeat;
    -webkit-mask-position: center;
    
    pointer-events: none;
    
    animation-name: remove-spin;
    animation-duration: 0.2s;
    animation-timing-function: ease-in-out;
    animation-fill-mode: forwards;
}

@keyframes remove-spin {
    0% {
        transform: rotate(115deg);
    }
    100% {
        transform: rotate(0deg);
    }
}



/*****
External links *****/

div.external-links {
    display: flex;
    align-items: flex-start;
    
    box-sizing: border-box;
    width: 100%;
    max-height: 69px;
    padding: 16px;
    overflow-x: scroll;
    overflow-y: hidden;
    
    border-top: 1px solid var(--background-color-contrast-more);
}

div.external-links:empty {
    display: none;
}

div.external-links:after {
    content: '';
    display: inline-block;
    flex: 16px 0 0;
    height: 1px;
}

div.external-links span {
    flex: auto 0 0;
    margin: 0 10px 0 0;
    
    color: var(--background-color-contrast-more);
    font-family: var(--font-secondary);
    font-size: 11px;
    line-height: 1em;
    text-transform: uppercase;
    line-height: 36px;
    
    white-space: nowrap;
}

div.external-links a + span {
    padding-left: 16px;
    margin-left: 16px;
    border-left: 1px dotted var(--background-color-contrast-more);
}

div.external-links a {
    flex: auto 0 0;
    
    box-sizing: border-box;
    min-width: 100px;
    padding: 11px 16px;
    
    background-color: var(--background-color);
    border: 1px solid var(--background-color-contrast);
    border-radius: 6px;
    
    color: var(--background-color-contrast-more);
    font-weight: 400;
    font-size: 12px;
    line-height: 1em;
    text-align: center;
    text-decoration: none;
    
    white-space: nowrap;
    cursor: pointer;
    outline: none;
}

div.external-links a.active {    
    color: var(--background-color-contrast);
    background-color: var(--background-color-contrast-more);
    border-color: var(--background-color-contrast-more);
}

div.external-links a + a {
    margin-left: 6px;
}



/*****
Accessories *****/

div.accessories {
    box-sizing: border-box;
    padding: 16px 0;
    
    border-top: 1px solid var(--background-color-contrast-more);
    background-color: var(--background-color);
}

div.accessories:empty {
    display: none;
}

div.accessories h2 {
    width: calc(100% - 32px);
    max-width: 660px;
    margin: 32px auto 16px auto;
    
    border-radius: 4px;
    
    color: var(--background-color-contrast-more);
    font-family: var(--font-secondary);
    font-weight: 400;
    font-size: 14px;
    line-height: 1.6em;
    text-transform: uppercase;
}

div.accessories p {
    width: calc(100% - 32px);
    max-width: 660px;
    margin: 16px auto;
    
    border-radius: 4px;
    
    color: var(--font-color-primary);
    font-size: 14px;
    line-height: 1.6em;
}

div.accessories p.center {
    max-width: 800px;
    
    color: var(--background-color-contrast-more);
    text-align: center;
}

div.accessories a,
div.accessories a:hover,
div.accessories a:visited {
    color: var(--background-color-contrast-more);
}

div.accessories-widgets {
    display: flex;
    flex-wrap: wrap;
    justify-content: center;
    align-items: center;
    
    padding: 0 16px 16px 0;
}

div.accessories-widgets .widget {
    flex: auto 0 0;
    
    margin: 16px 0 0 16px;
}



/*****
Restricted mode / Cash message style *****/

div.cashMessage {
    position: absolute;
    top: 0;
    left: 0;
    z-index: 3;
    
    display: flex;
    flex-direction: column;
    justify-content: center;
    align-items: center;
    
    width: 100%;
    height: 100%;
    
    pointer-events: none;
    
}

div.cashMessage h2 {
    flex: auto 0 1;
    
    box-sizing: border-box;
    max-width: 600px;
    margin: 32px 32px 16px 32px;;
    
    font-weight: 700;
    font-size: 18px;
    line-height: 1em;
    
    text-align: center;
    
    pointer-events: all;
}

div.cashMessage p {
    flex: auto 0 1;
    
    box-sizing: border-box;
    max-width: 600px;
    margin: 16px 32px;
    
    font-weight: 400;
    font-size: 16px;
    line-height: 1.5em;
    
    text-align: center;
    
    pointer-events: all;
}

div.cashMessage p:empty {
    display: none;
}

div.cashMessage p a {
    font-weight: 700;
    color: var(--accent-color);
}

div.cashMessage button {
    flex: auto 0 1;
    
    box-sizing: border-box;
    width: 200px;
    padding: 12px 16px;
    margin: 16px 32px 32px 32px;

    background-color: var(--accent-color-contrast);
    border-radius: 50px;
    border: none;
    outline: none;
    
    color: var(--accent-color);
    font-weight: 700;
    font-size: 12px;
    line-height: 1em;
    text-align: center;

    
    white-space: nowrap;
    cursor: pointer;
    pointer-events: all;
    
    animation-name: cash-fine;
    animation-duration: 0.3s;
    animation-delay: 1.0s;
    animation-iteration-count: 1;
    animation-timing-function: ease-in-out;
    animation-fill-mode: forwards;
    
    opacity: 0.0;
}

@keyframes cash-fine {
    0% {
        opacity: 0.0;
        transform: translateY(10px);
    }
    
    100% {
        opacity: 1.0;
        transform: translateY(0px);
    }
}

div.cashMessage button:active {
    background-color: var(--accent-color);
    color: var(--font-color-secondary);    
}

div.fadeAll {
    position: absolute;
    top: 0;
    left: 0;
    z-index: 2;
    
    width: 100%;
    height: 100%;
    
    background-color: var(--background-color);
    
    opacity: 0.9;
    
    cursor: pointer;
    
    animation-name: cash-in;
    animation-duration: 0.1s;
    animation-iteration-count: 1;
    animation-timing-function: ease-in-out;
    animation-fill-mode: forwards;
}

@keyframes cash-in {
    0% {
        opacity: 0.0;
    }
    
    100% {
        opacity: 0.97;
    }
}

div.fadeAll:before {
    position: absolute;
    top: 12px;
    right: 22px;
    
    content: '';
    
    box-sizing: border-box;
    display: block;
    width: 44px;
    height: 38px;
    
    background-color: var(--background-color-contrast);
    border-radius: 4px;
    
    pointer-events: none;
}

div.fadeAll:after {
    position: absolute;
    top: 12px;
    right: 22px;
    
    content: '';
    
    box-sizing: border-box;
    display: block;
    width: 44px;
    height: 38px;
    
    background-color: var(--background-color-contrast-more);
    
    mask: var(--icon-remove);
    -webkit-mask: var(--icon-remove);
    mask-size: 20px;
    mask-repeat: no-repeat;
    mask-position: center;
    -webkit-mask-size: 20px;
    -webkit-mask-repeat: no-repeat;
    -webkit-mask-position: center;
    
    pointer-events: none;
}

div.cash {
    position: absolute;
    top: 0;
    left: 0;
    z-index: 1;
    
    display: flex;
    align-items: center;
    justify-content: center;
    
    width: 100%;
    height: 100%;
    
    font-family: var(--font-secondary);
    font-size: 30vh;
    font-weight: 700;
    line-height: 1em;
    
    cursor: pointer;
}



/*****
Responsive styles *****/

@media ( max-width: 1000px ) {
    ::-webkit-scrollbar {
        width: 0px;
    }
    
    body {
        overflow: hidden;
    }
    
    
    main.main {
        position: relative;
        
        display: block;
        overflow: hidden;
    }
    
    section.parts-primary {
        position: relative;
        
        order: 1;
        height: 100%;
        overflow-y: scroll;
    }
    
    section.parts-primary:after {
        content: '';
        
        display: block;
        height: 84px;
    }
    
    div.graphBox {
        position: sticky;
        top: 0;
        z-index: 2;
        
        padding-bottom: 8px;
    }
    
    div.graph-sizer {
        margin: 8px auto 0 auto;
    }
    
    div.manage {
        position: relative;
        padding-bottom: 8px;
    }
    
    div.graph-sizer {
        margin: 8px auto 0 auto;
    }
    
    div.manage {
        transition: background-color 0.2s ease-out;
    }
    
    table.manageTable {
        min-height: calc( 100vh - ((100vw * 0.44) + 92px) );
    }
    
    div.manage:before {
        position: absolute;
        top: 0;
        left: 0;
        z-index: 1;
        
        content: '';
        display: block;
        width: 100%;
        height: 100%;
        
        background-color: magenta;
        background-color: var(--background-color-contrast-more);
        pointer-events: none;
        
        opacity: 0.0;
        transition: opacity 0.2s ease-in 0.2s;
    }
    
    table.manageTable {
        min-height: calc( 100vh - ((100vw * 0.44) + 92px) );
    }
    
    section.parts-secondary {
        position: absolute;
        top: 0;
        z-index: 1;
        
        order: 2;
        width: 100%;
        height: calc(100% - ((100vw * 0.44) + 92px));
        min-height: 200px;
<<<<<<< HEAD
=======
        margin-top: 0px;
>>>>>>> 1a74ae5c
        
        border-right: none;
        border-top: 1px solid var(--background-color-contrast-more);
        border-radius: 16px 16px 0 0;
        
<<<<<<< HEAD
        transition: all 200ms ease-out;
=======
        transition: all 200ms ease-in;
>>>>>>> 1a74ae5c
        transform: translateY(calc( (100vw * 0.44) + 92px ));
    }
    
    div.controls {
        border-radius: 16px 16px 0 0;
    }
    
<<<<<<< HEAD
    div.selector-tabs {
        display: none;
    }

    xsection.parts-secondary:before {
        position: absolute;
        top: -4px;
        z-index: -1;
        
        content: '';
        display: block;
        width: 100%;
        height: 100px;
        
        background-color: var(--background-color-contrast-more);
        border-radius: 24px 24px 0 0;
        
        opacity: 0.6;
        filter: blur(4px);
    }
    
    section.parts-secondary div.select:before {
        position: relative;
        z-index: 1;
        
        content: 'Browse all graphs';
        display: flex;
        justify-content: center;
        align-items: center;
        
        box-sizing: border-box;
        width: calc(100% - 32px);
        padding: 12px 16px;
        margin: -36px 16px 0 16px;
        
        background-color: var(--accent-color);
        border-radius: 6px;
        
        color: var(--font-color-secondary);
        font-weight: 400;
        font-size: 12px;
        line-height: 12px;
        
        pointer-events: none;
    }
    
    div.scroll > div.phone-item {
        width: calc(100vw - 94px);
    }
    
    tbody.curves:empty:before {
        content: 'Select a model from the list below to graph its frequency response';
    }
    
    /* Primary panel focused */
    
    main.main[data-focused-panel="primary"] section.parts-primary {
    }
    main.main[data-focused-panel="primary"] div.manage {
        background-color: var(--background-color);
    }
    
=======
    div.controls:before {
        position: absolute;
        top: 6px;
        left: 0;
        right: 0;
        
        content: '';
        display: block;
        margin: auto;
        
        width: 60px;
        height: 4px;
        
        background-color: var(--background-color-contrast-more);
        border-radius: 6px;
        
        pointer-events: none;
    }
    
    div.selector-tabs {
        display: none;
    }
    
    div.scroll > div.phone-item {
        width: calc(100vw - 94px);
    }
    
    tbody.curves:empty:before {
        content: 'Select a model from the list below to graph its frequency response';
    }
    
    /* Primary panel focused */
    
    main.main[data-focused-panel="primary"] div.manage:before {
        opacity: 0.0;
    }
    
>>>>>>> 1a74ae5c
    main.main[data-focused-panel="primary"] section.parts-secondary {
        transform: translateY(calc( ((100vw * 0.44) + 92px) + 100% - 84px ));
        
        animation-name: graph-drawer-hide;
        animation-duration: 0.4s;
        animation-timing-function: ease-in;
        animation-iteration-count: 1;
        animation-fill-mode: forwards;
    }
    
    @keyframes graph-drawer-hide {
        0% {
            transform: translateY(calc( (100vw * 0.44) + 92px ));
        }
        75% {
            transform: translateY(calc( ((100vw * 0.44) + 92px) + 100% - 84px ));
        }
        85% {
            transform: translateY(calc( ((100vw * 0.44) + 92px) + 100% - 74px ));
        }
        100% {
            transform: translateY(calc( ((100vw * 0.44) + 92px) + 100% - 84px ));
        }
    }
    
    main.main[data-focused-panel="primary"] section.parts-secondary div.select:before {
        animation-name: all-graphs-bounce;
        animation-duration: 0.3s;
        animation-iteration-count: 1;
        animation-delay: 0.3s;
        animation-timing-function: ease-out;
        animation-fill-mode: forwards;
    }
    
    @keyframes all-graphs-bounce {
        0% {
            margin: -36px 16px 0 16px;
        }
        100% {
            margin: 16px 16px 32px 16px;
        }
    }
    
    /* Secondary panel focused */
    
<<<<<<< HEAD
    main.main[data-focused-panel="secondary"] div.manage {
        background-color: var(--background-color-contrast-more);
        transition: background-color 0.2s ease-out 0.3s;
=======
    main.main[data-focused-panel="secondary"] section.parts-primary {
        overflow: hidden;
>>>>>>> 1a74ae5c
    }
    
    main.main[data-focused-panel="secondary"] div.manage:before {
        opacity: 0.8;
        transition: opacity 0.2s ease-in 0.0s;
    }
    
    main.main[data-focused-panel="secondary"] section.parts-secondary {
        animation-name: graph-drawer-show;
        animation-duration: 0.4s;
        animation-timing-function: ease-in;
        animation-iteration-count: 1;
        animation-fill-mode: forwards;
    }
    
    @keyframes graph-drawer-show {
        0% {
            transform: translateY(calc( ((100vw * 0.44) + 92px) + 100% - 84px ));
        }
        75% {
            transform: translateY(calc( (100vw * 0.44) + 92px ));
        }
        85% {
            transform: translateY(calc( (100vw * 0.44) + 102px ));
        }
        100% {
            height: calc(100% - ((100vw * 0.44) + 92px));
            min-height: 200px;
            transform: translateY(calc( (100vw * 0.44) + 92px ));
        }
    }
}
    
    main.main[data-focused-panel="secondary"] section.parts-secondary div.select:before {
        animation-name: all-graphs-bounce-up;
        animation-duration: 0.3s;
        animation-iteration-count: 1;
        animation-timing-function: ease-out;
        animation-fill-mode: forwards;
    }
    
    @keyframes all-graphs-bounce-up {
        0% {
            margin: 16px 16px 32px 16px;
        }
        100% {
            margin: -36px 16px 0 16px;
        }
    }

/* Move table items to two rows for narrow browsers */
@media ( max-width: 1200px ) {
    tbody.curves > tr {
        flex-wrap: wrap;
    }
    
    tbody.curves > tr > td.curve-color {
        order: 2 !important;
        flex: 40px 0 0 !important;
    }
    
    tbody.curves > tr > td.item-line {
        flex: 100% 0 0 !important;
        padding: 0 16px !important;
        
/*        border-bottom: 1px solid var(--background-color-contrast);*/
    }
    
    tbody.curves > tr > td.item-line div.phonename {
        padding-right: 0px !important;
    }
    
    tbody.curves > tr > td.channels {
        margin-right: auto;
    }
    
    tbody.curves > tr > td.levels {
        margin-left: auto;
    }
    
    tbody.curves > tr > td.button-baseline {
    }
    
    tbody.curves > tr > td.remove {
    }
}

/* Move phones list to two columns for wide browsers */
@media ( min-width: 1500px) and ( min-aspect-ratio: 2/1 ) {
    section.parts-secondary {
        flex: 600px 0 0;
    }
    
    div.select > div.selector-tabs {
        display: none;
    }
    
    div.select > div.scroll-container {
        display: flex;
        max-height: 100%;
    }
    
    div.scrollOuter {
        display: flex;
        
        flex: 50% 1 1;
    }
    
    div.scroll {
        position: relative;
        
        flex: 50% 1 1;
    }
    
    div.scrollOuter[data-list="brands"]:before,
    div.scrollOuter[data-list="models"]:before {
        display: none;
    }
    
    div[data-selected="brands"] div.scroll#phones {
        transform: none;
        transition: none;
    }
}

/* Yeet table items for narrow screens */
@media ( max-width: 500px) {
    tbody.curves > tr > td.channels {
        display: none;
    }
}

@media ( max-width: 350px) {
    tbody.curves > tr > td.levels {
        display: none;
    }
    
    tbody.curves > tr > td.button-baseline {
        margin-left: auto;
    }
}

/* Edge cases */
@media ( max-width: 360px ) {
    tbody.curves > tr > td.channels {
        display: none;
    }
}

@media ( max-height: 500px ) {
    div.select > div.selector-tabs {
        display: none;
    }
}

@media ( min-aspect-ratio: 1/1 ) and ( max-height: 800px ) and ( max-width: 1000px ) {
    div.select > div.selector-tabs {
        display: none;
    }
}

/*@media ( max-height: 500px ) and ( orientation: landscape ) {*/
@media ( max-height: 500px ) and ( min-aspect-ratio: 3 / 2 ) {
    body:not([data-input-state="focus"]) section.parts-primary {
        z-index: 3;
        
        flex: 100vh 1 1 !important;
        max-height: -webkit-fill-available;
    }
    
    body:not([data-input-state="focus"]) section.parts-secondary {
        display: none;
    }
    
    body:not([data-input-state="focus"]) div.graph-sizer {
        position: fixed;
        z-index: 5;
        top: 0;
        left: 0;
        
        display: flex;
        justify-content: center;
        align-items: center;
        
        box-sizing: border-box;
        width: 100vw;
        height: 100vh;
        max-width: none;
        max-height: -webkit-fill-available;
        margin: 0;
        
        background-color: var(--background-color);
    }
    
    body:not([data-input-state="focus"]) svg#fr-graph {
        width: 100%;
        
        pointer-events: none;
    }
}<|MERGE_RESOLUTION|>--- conflicted
+++ resolved
@@ -2284,19 +2284,6 @@
     
     div.manage {
         position: relative;
-        padding-bottom: 8px;
-    }
-    
-    div.graph-sizer {
-        margin: 8px auto 0 auto;
-    }
-    
-    div.manage {
-        transition: background-color 0.2s ease-out;
-    }
-    
-    table.manageTable {
-        min-height: calc( 100vh - ((100vw * 0.44) + 92px) );
     }
     
     div.manage:before {
@@ -2331,20 +2318,13 @@
         width: 100%;
         height: calc(100% - ((100vw * 0.44) + 92px));
         min-height: 200px;
-<<<<<<< HEAD
-=======
         margin-top: 0px;
->>>>>>> 1a74ae5c
         
         border-right: none;
         border-top: 1px solid var(--background-color-contrast-more);
         border-radius: 16px 16px 0 0;
         
-<<<<<<< HEAD
-        transition: all 200ms ease-out;
-=======
         transition: all 200ms ease-in;
->>>>>>> 1a74ae5c
         transform: translateY(calc( (100vw * 0.44) + 92px ));
     }
     
@@ -2352,70 +2332,6 @@
         border-radius: 16px 16px 0 0;
     }
     
-<<<<<<< HEAD
-    div.selector-tabs {
-        display: none;
-    }
-
-    xsection.parts-secondary:before {
-        position: absolute;
-        top: -4px;
-        z-index: -1;
-        
-        content: '';
-        display: block;
-        width: 100%;
-        height: 100px;
-        
-        background-color: var(--background-color-contrast-more);
-        border-radius: 24px 24px 0 0;
-        
-        opacity: 0.6;
-        filter: blur(4px);
-    }
-    
-    section.parts-secondary div.select:before {
-        position: relative;
-        z-index: 1;
-        
-        content: 'Browse all graphs';
-        display: flex;
-        justify-content: center;
-        align-items: center;
-        
-        box-sizing: border-box;
-        width: calc(100% - 32px);
-        padding: 12px 16px;
-        margin: -36px 16px 0 16px;
-        
-        background-color: var(--accent-color);
-        border-radius: 6px;
-        
-        color: var(--font-color-secondary);
-        font-weight: 400;
-        font-size: 12px;
-        line-height: 12px;
-        
-        pointer-events: none;
-    }
-    
-    div.scroll > div.phone-item {
-        width: calc(100vw - 94px);
-    }
-    
-    tbody.curves:empty:before {
-        content: 'Select a model from the list below to graph its frequency response';
-    }
-    
-    /* Primary panel focused */
-    
-    main.main[data-focused-panel="primary"] section.parts-primary {
-    }
-    main.main[data-focused-panel="primary"] div.manage {
-        background-color: var(--background-color);
-    }
-    
-=======
     div.controls:before {
         position: absolute;
         top: 6px;
@@ -2453,7 +2369,6 @@
         opacity: 0.0;
     }
     
->>>>>>> 1a74ae5c
     main.main[data-focused-panel="primary"] section.parts-secondary {
         transform: translateY(calc( ((100vw * 0.44) + 92px) + 100% - 84px ));
         
@@ -2499,14 +2414,8 @@
     
     /* Secondary panel focused */
     
-<<<<<<< HEAD
-    main.main[data-focused-panel="secondary"] div.manage {
-        background-color: var(--background-color-contrast-more);
-        transition: background-color 0.2s ease-out 0.3s;
-=======
     main.main[data-focused-panel="secondary"] section.parts-primary {
         overflow: hidden;
->>>>>>> 1a74ae5c
     }
     
     main.main[data-focused-panel="secondary"] div.manage:before {
@@ -2539,23 +2448,6 @@
         }
     }
 }
-    
-    main.main[data-focused-panel="secondary"] section.parts-secondary div.select:before {
-        animation-name: all-graphs-bounce-up;
-        animation-duration: 0.3s;
-        animation-iteration-count: 1;
-        animation-timing-function: ease-out;
-        animation-fill-mode: forwards;
-    }
-    
-    @keyframes all-graphs-bounce-up {
-        0% {
-            margin: 16px 16px 32px 16px;
-        }
-        100% {
-            margin: -36px 16px 0 16px;
-        }
-    }
 
 /* Move table items to two rows for narrow browsers */
 @media ( max-width: 1200px ) {
